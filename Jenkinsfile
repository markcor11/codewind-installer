<<<<<<< HEAD
#!groovy​

pipeline {

	agent {
		kubernetes {
      		label 'go-pod'
			yaml """
apiVersion: v1
kind: Pod
spec:
  containers:
  - name: go
    image: golang:1.11-stretch
    tty: true
    command:
    - cat
    resources:
      limits:
        memory: "2Gi"
        cpu: "1"
      requests:
        memory: "2Gi"
        cpu: "1"
"""
    	}
	}

    options {
		timestamps()
        skipStagesAfterUnstable()
    }

	environment {
		CODE_DIRECTORY_FOR_GO = 'src/github.com/eclipse/codewind-installer'
		DEFAULT_WORKSPACE_DIR_FILE = 'temp_default_dir'
	}

	stages {

		stage ('Build') {
			steps {
				container('go') {
					sh 'echo "starting preInstall.....: GOPATH=$GOPATH"'
					sh '''
						# add the base directory to the gopath
						DEFAULT_CODE_DIRECTORY=$PWD
						cd ../..
						export GOPATH=$GOPATH:$(pwd)

						# create a new directory to store the code for go compile
						if [ -d $CODE_DIRECTORY_FOR_GO ]; then
							rm -rf $CODE_DIRECTORY_FOR_GO
						fi
						mkdir -p $CODE_DIRECTORY_FOR_GO
						cd $CODE_DIRECTORY_FOR_GO

						# copy the code into the new directory for go compile
						cp -r $DEFAULT_CODE_DIRECTORY/* .
						echo $DEFAULT_CODE_DIRECTORY >> $DEFAULT_WORKSPACE_DIR_FILE

						# get dep and run it
						wget -O - https://raw.githubusercontent.com/golang/dep/master/install.sh | sh
						dep status
						dep ensure -v

						# now compile the code
						export HOME=$JENKINS_HOME
						export GOCACHE="off"
						export GOARCH=amd64
						GOOS=darwin go build -ldflags="-s -w" -o codewind-installer-macos
  						GOOS=windows go build -ldflags="-s -w" -o codewind-installer-win.exe
  						GOOS=linux go build -ldflags="-s -w" -o codewind-installer-linux
  						chmod -v +x codewind-installer-*

					'''
				}
			}
		}

		stage('Test') {
            steps {
                echo 'Starting bats tests '
				sh '''
				    # install bats
				    wget -O - https://github.com/bats-core/bats-core/blob/master/install.sh | sh
                    # run bats test file
				    bats integration.bats
					  
				'''
            }
        }

        stage('Upload') {
          steps {
				script {
					sh '''
						# switch to the code go directory
						cd ../../$CODE_DIRECTORY_FOR_GO
						echo $(pwd)
						if [ -d codewind-installer ]; then
							rm -rf codewind-installer
						fi
						mkdir codewind-installer

						TIMESTAMP="$(date +%F-%H%M)"
						# WINDOWS EXE: Submit Windows unsigned.exe and save signed output to signed.exe

	                    # only sign windows exe if not a pull request
						if [ -z $CHANGE_ID ]; then
                        	curl -o codewind-installer/codewind-installer-win-${TIMESTAMP}.exe  -F file=@codewind-installer-win.exe http://build.eclipse.org:31338/winsign.php
							rm codewind-installer-win.exe
						fi
						# move other executable to codewind-installer directoryand add timestamp to the name
						for fileid in codewind-installer-*; do
        					mv -v $fileid codewind-installer/${fileid}-$TIMESTAMP
						done

						DEFAULT_WORKSPACE_DIR=$(cat $DEFAULT_WORKSPACE_DIR_FILE)
						cp -r codewind-installer $DEFAULT_WORKSPACE_DIR

					'''
					// stash the executables so they are avaialable outside of this agent
					dir('codewind-installer') {
						stash includes: '**', name: 'EXECUTABLES'
					}
				}
			}
        }
		stage('Deploy') {
			// This when clause disables PR build uploads; you may comment this out if you want your build uploaded.
            when {
                beforeAgent true
                not {
                    changeRequest()
                }
            }

			agent any
           	steps {
               	sshagent ( ['projects-storage.eclipse.org-bot-ssh']) {
                println("Deploying codewind-installer to download area...")
				sh '''
		 			if [ -d codewind-installer ]; then
						rm -rf codewind-installer
					fi
		 			mkdir codewind-installer
				'''
				// get the stashed executables
		 		dir ('codewind-installer') {
		 			unstash 'EXECUTABLES'
		 		}
                sh '''
					WORKSPACE=$PWD
					ls -la ${WORKSPACE}/codewind-installer/*
					if [ -z $CHANGE_ID ]; then
    					UPLOAD_DIR="$GIT_BRANCH/$BUILD_ID"
					else
    					UPLOAD_DIR="pr/$CHANGE_ID/$BUILD_ID"
					fi
                 	ssh genie.codewind@projects-storage.eclipse.org rm -rf /home/data/httpd/download.eclipse.org/codewind/codewind-installer/${UPLOAD_DIR}
            		ssh genie.codewind@projects-storage.eclipse.org mkdir -p /home/data/httpd/download.eclipse.org/codewind/codewind-installer/${UPLOAD_DIR}
                    scp -r ${WORKSPACE}/codewind-installer/* genie.codewind@projects-storage.eclipse.org:/home/data/httpd/download.eclipse.org/codewind/codewind-installer/${UPLOAD_DIR}
                  '''
               }
           }
		}

	}

	post {
        success {
			echo 'Build SUCCESS'
        }
    }
}
=======
#!groovy​

pipeline {

    agent {
        kubernetes {
              label 'go-pod'
            yaml """
apiVersion: v1
kind: Pod
spec:
  containers:
  - name: go
    image: golang:1.11-stretch
    tty: true
    command:
    - cat
    resources:
      limits:
        memory: "2Gi"
        cpu: "1"
      requests:
        memory: "2Gi"
        cpu: "1"
"""
        }
    }

    options {
        timestamps()
        skipStagesAfterUnstable()
    }

    environment {
        CODE_DIRECTORY_FOR_GO = 'src/github.com/eclipse/codewind-installer'
        DEFAULT_WORKSPACE_DIR_FILE = 'temp_default_dir'
    }

    stages {

        stage ('Build') {
            steps {
                container('go') {
                    sh '''
                        echo "starting preInstall.....: GOPATH=$GOPATH"

                        # add the base directory to the gopath
                        DEFAULT_CODE_DIRECTORY=$PWD
                        cd ../..
                        export GOPATH=$GOPATH:$(pwd)

                        # create a new directory to store the code for go compile
                        if [ -d $CODE_DIRECTORY_FOR_GO ]; then
                            rm -rf $CODE_DIRECTORY_FOR_GO
                        fi
                        mkdir -p $CODE_DIRECTORY_FOR_GO
                        cd $CODE_DIRECTORY_FOR_GO

                        # copy the code into the new directory for go compile
                        cp -r $DEFAULT_CODE_DIRECTORY/* .
                        echo $DEFAULT_CODE_DIRECTORY >> $DEFAULT_WORKSPACE_DIR_FILE

                        # get dep and run it
                        wget -O - https://raw.githubusercontent.com/golang/dep/master/install.sh | sh
                        dep status
                        dep ensure -v

                        # now compile the code
                        export HOME=$JENKINS_HOME
                        export GOCACHE="off"
                        export GOARCH=amd64
                        GOOS=darwin go build -ldflags="-s -w" -o codewind-installer-macos
                        GOOS=windows go build -ldflags="-s -w" -o codewind-installer-win.exe
                        CGO_ENABLED=0 GOOS=linux go build -ldflags="-s -w" -o codewind-installer-linux
                        chmod -v +x codewind-installer-*

                    '''
                }
            }
        }

        stage('Test') {
            steps {
                echo 'Testing to be defined.'
            }
        }

        stage('Upload') {
          steps {
                script {
                    sh '''
                        # switch to the code go directory
                        cd ../../$CODE_DIRECTORY_FOR_GO
                        echo $(pwd)
                        if [ -d codewind-installer ]; then
                            rm -rf codewind-installer
                        fi
                        mkdir codewind-installer

                        TIMESTAMP="$(date +%F-%H%M)"
                        # WINDOWS EXE: Submit Windows unsigned.exe and save signed output to signed.exe

                        # only sign windows exe if not a pull request
                        if [ -z $CHANGE_ID ]; then
                            curl -o codewind-installer/codewind-installer-win-${TIMESTAMP}.exe  -F file=@codewind-installer-win.exe http://build.eclipse.org:31338/winsign.php
                            rm codewind-installer-win.exe
                        fi
                        # move other executable to codewind-installer directoryand add timestamp to the name
                        for fileid in codewind-installer-*; do
                            mv -v $fileid codewind-installer/${fileid}-$TIMESTAMP
                        done

                        DEFAULT_WORKSPACE_DIR=$(cat $DEFAULT_WORKSPACE_DIR_FILE)
                        cp -r codewind-installer $DEFAULT_WORKSPACE_DIR
                    '''
                    // stash the executables so they are avaialable outside of this agent
                    dir('codewind-installer') {
                        stash includes: '**', name: 'EXECUTABLES'
                    }
                }
            }
        }
        stage('Deploy') {
            // This when clause disables PR build uploads; you may comment this out if you want your build uploaded.
            when {
                beforeAgent true
                not {
                    changeRequest()
                }
            }

            agent any
               steps {
                   sshagent ( ['projects-storage.eclipse.org-bot-ssh']) {
                println("Deploying codewind-installer to download area...")
                sh '''
                    if [ -d codewind-installer ]; then
                        rm -rf codewind-installer
                    fi
                    mkdir codewind-installer
                '''
                // get the stashed executables
                 dir ('codewind-installer') {
                     unstash 'EXECUTABLES'
                 }
                sh '''
                    export REPO_NAME="codewind-installer"
                    export OUTPUT_DIR="$WORKSPACE/dev/ant_build/artifacts"
                    export DOWNLOAD_AREA_URL="https://download.eclipse.org/codewind/$REPO_NAME"
                    export LATEST_DIR="latest"
                    export BUILD_INFO="build_info.properties"
                    export sshHost="genie.codewind@projects-storage.eclipse.org"
                    export deployDir="/home/data/httpd/download.eclipse.org/codewind/$REPO_NAME"
                    export INSTALLER_LINUX="codewind-installer-linux"
                    export INSTALLER_MACOS="codewind-installer-macos"
                    export INSTALLER_WIN="codewind-installer-win"
                    
                    WORKSPACE=$PWD
   
                    ls -la ${WORKSPACE}/$REPO_NAME/*
                    
                    UPLOAD_DIR="$GIT_BRANCH/$BUILD_ID"
                    BUILD_URL="$DOWNLOAD_AREA_URL/$UPLOAD_DIR"
                    
                    ssh $sshHost rm -rf $deployDir/${UPLOAD_DIR}
                    ssh $sshHost mkdir -p $deployDir/${UPLOAD_DIR}

                    ssh $sshHost rm -rf $deployDir/$GIT_BRANCH/$LATEST_DIR
                    ssh $sshHost mkdir -p $deployDir/$GIT_BRANCH/$LATEST_DIR

                    scp ${WORKSPACE}/$REPO_NAME/* $sshHost:$deployDir/${UPLOAD_DIR}

                    mv ${WORKSPACE}/$REPO_NAME/$INSTALLER_LINUX-* ${WORKSPACE}/$REPO_NAME/$INSTALLER_LINUX
                    mv ${WORKSPACE}/$REPO_NAME/$INSTALLER_MACOS-* ${WORKSPACE}/$REPO_NAME/$INSTALLER_MACOS
                    mv ${WORKSPACE}/$REPO_NAME/$INSTALLER_WIN-* ${WORKSPACE}/$REPO_NAME/$INSTALLER_WIN.exe

                    echo "build_info.url=$BUILD_URL" >> ${WORKSPACE}/$REPO_NAME/$BUILD_INFO
                    SHA1_LINUX=$(sha1sum ${WORKSPACE}/$REPO_NAME/$INSTALLER_LINUX | cut -d ' ' -f 1)
                    echo "build_info.linux.SHA-1=${SHA1_LINUX}" >> ${WORKSPACE}/$REPO_NAME/$BUILD_INFO

                    SHA1_MACOS=$(sha1sum ${WORKSPACE}/$REPO_NAME/$INSTALLER_MACOS | cut -d ' ' -f 1)
                    echo "build_info.macos.SHA-1=${SHA1_MACOS}" >> ${WORKSPACE}/$REPO_NAME/$BUILD_INFO

                    SHA1_WIN=$(sha1sum ${WORKSPACE}/$REPO_NAME/$INSTALLER_WIN.exe | cut -d ' ' -f 1)
                    echo "build_info.win.SHA-1=${SHA1_WIN}" >> ${WORKSPACE}/$REPO_NAME/$BUILD_INFO

                    scp -r ${WORKSPACE}/$REPO_NAME/* $sshHost:$deployDir/$GIT_BRANCH/$LATEST_DIR
                  '''
               }
           }
        }

    }

    post {
        success {
            echo 'Build SUCCESS'
        }
    }
}
>>>>>>> 852d92e0
<|MERGE_RESOLUTION|>--- conflicted
+++ resolved
@@ -1,4 +1,3 @@
-<<<<<<< HEAD
 #!groovy​
 
 pipeline {
@@ -174,206 +173,4 @@
 			echo 'Build SUCCESS'
         }
     }
-}
-=======
-#!groovy​
-
-pipeline {
-
-    agent {
-        kubernetes {
-              label 'go-pod'
-            yaml """
-apiVersion: v1
-kind: Pod
-spec:
-  containers:
-  - name: go
-    image: golang:1.11-stretch
-    tty: true
-    command:
-    - cat
-    resources:
-      limits:
-        memory: "2Gi"
-        cpu: "1"
-      requests:
-        memory: "2Gi"
-        cpu: "1"
-"""
-        }
-    }
-
-    options {
-        timestamps()
-        skipStagesAfterUnstable()
-    }
-
-    environment {
-        CODE_DIRECTORY_FOR_GO = 'src/github.com/eclipse/codewind-installer'
-        DEFAULT_WORKSPACE_DIR_FILE = 'temp_default_dir'
-    }
-
-    stages {
-
-        stage ('Build') {
-            steps {
-                container('go') {
-                    sh '''
-                        echo "starting preInstall.....: GOPATH=$GOPATH"
-
-                        # add the base directory to the gopath
-                        DEFAULT_CODE_DIRECTORY=$PWD
-                        cd ../..
-                        export GOPATH=$GOPATH:$(pwd)
-
-                        # create a new directory to store the code for go compile
-                        if [ -d $CODE_DIRECTORY_FOR_GO ]; then
-                            rm -rf $CODE_DIRECTORY_FOR_GO
-                        fi
-                        mkdir -p $CODE_DIRECTORY_FOR_GO
-                        cd $CODE_DIRECTORY_FOR_GO
-
-                        # copy the code into the new directory for go compile
-                        cp -r $DEFAULT_CODE_DIRECTORY/* .
-                        echo $DEFAULT_CODE_DIRECTORY >> $DEFAULT_WORKSPACE_DIR_FILE
-
-                        # get dep and run it
-                        wget -O - https://raw.githubusercontent.com/golang/dep/master/install.sh | sh
-                        dep status
-                        dep ensure -v
-
-                        # now compile the code
-                        export HOME=$JENKINS_HOME
-                        export GOCACHE="off"
-                        export GOARCH=amd64
-                        GOOS=darwin go build -ldflags="-s -w" -o codewind-installer-macos
-                        GOOS=windows go build -ldflags="-s -w" -o codewind-installer-win.exe
-                        CGO_ENABLED=0 GOOS=linux go build -ldflags="-s -w" -o codewind-installer-linux
-                        chmod -v +x codewind-installer-*
-
-                    '''
-                }
-            }
-        }
-
-        stage('Test') {
-            steps {
-                echo 'Testing to be defined.'
-            }
-        }
-
-        stage('Upload') {
-          steps {
-                script {
-                    sh '''
-                        # switch to the code go directory
-                        cd ../../$CODE_DIRECTORY_FOR_GO
-                        echo $(pwd)
-                        if [ -d codewind-installer ]; then
-                            rm -rf codewind-installer
-                        fi
-                        mkdir codewind-installer
-
-                        TIMESTAMP="$(date +%F-%H%M)"
-                        # WINDOWS EXE: Submit Windows unsigned.exe and save signed output to signed.exe
-
-                        # only sign windows exe if not a pull request
-                        if [ -z $CHANGE_ID ]; then
-                            curl -o codewind-installer/codewind-installer-win-${TIMESTAMP}.exe  -F file=@codewind-installer-win.exe http://build.eclipse.org:31338/winsign.php
-                            rm codewind-installer-win.exe
-                        fi
-                        # move other executable to codewind-installer directoryand add timestamp to the name
-                        for fileid in codewind-installer-*; do
-                            mv -v $fileid codewind-installer/${fileid}-$TIMESTAMP
-                        done
-
-                        DEFAULT_WORKSPACE_DIR=$(cat $DEFAULT_WORKSPACE_DIR_FILE)
-                        cp -r codewind-installer $DEFAULT_WORKSPACE_DIR
-                    '''
-                    // stash the executables so they are avaialable outside of this agent
-                    dir('codewind-installer') {
-                        stash includes: '**', name: 'EXECUTABLES'
-                    }
-                }
-            }
-        }
-        stage('Deploy') {
-            // This when clause disables PR build uploads; you may comment this out if you want your build uploaded.
-            when {
-                beforeAgent true
-                not {
-                    changeRequest()
-                }
-            }
-
-            agent any
-               steps {
-                   sshagent ( ['projects-storage.eclipse.org-bot-ssh']) {
-                println("Deploying codewind-installer to download area...")
-                sh '''
-                    if [ -d codewind-installer ]; then
-                        rm -rf codewind-installer
-                    fi
-                    mkdir codewind-installer
-                '''
-                // get the stashed executables
-                 dir ('codewind-installer') {
-                     unstash 'EXECUTABLES'
-                 }
-                sh '''
-                    export REPO_NAME="codewind-installer"
-                    export OUTPUT_DIR="$WORKSPACE/dev/ant_build/artifacts"
-                    export DOWNLOAD_AREA_URL="https://download.eclipse.org/codewind/$REPO_NAME"
-                    export LATEST_DIR="latest"
-                    export BUILD_INFO="build_info.properties"
-                    export sshHost="genie.codewind@projects-storage.eclipse.org"
-                    export deployDir="/home/data/httpd/download.eclipse.org/codewind/$REPO_NAME"
-                    export INSTALLER_LINUX="codewind-installer-linux"
-                    export INSTALLER_MACOS="codewind-installer-macos"
-                    export INSTALLER_WIN="codewind-installer-win"
-                    
-                    WORKSPACE=$PWD
-   
-                    ls -la ${WORKSPACE}/$REPO_NAME/*
-                    
-                    UPLOAD_DIR="$GIT_BRANCH/$BUILD_ID"
-                    BUILD_URL="$DOWNLOAD_AREA_URL/$UPLOAD_DIR"
-                    
-                    ssh $sshHost rm -rf $deployDir/${UPLOAD_DIR}
-                    ssh $sshHost mkdir -p $deployDir/${UPLOAD_DIR}
-
-                    ssh $sshHost rm -rf $deployDir/$GIT_BRANCH/$LATEST_DIR
-                    ssh $sshHost mkdir -p $deployDir/$GIT_BRANCH/$LATEST_DIR
-
-                    scp ${WORKSPACE}/$REPO_NAME/* $sshHost:$deployDir/${UPLOAD_DIR}
-
-                    mv ${WORKSPACE}/$REPO_NAME/$INSTALLER_LINUX-* ${WORKSPACE}/$REPO_NAME/$INSTALLER_LINUX
-                    mv ${WORKSPACE}/$REPO_NAME/$INSTALLER_MACOS-* ${WORKSPACE}/$REPO_NAME/$INSTALLER_MACOS
-                    mv ${WORKSPACE}/$REPO_NAME/$INSTALLER_WIN-* ${WORKSPACE}/$REPO_NAME/$INSTALLER_WIN.exe
-
-                    echo "build_info.url=$BUILD_URL" >> ${WORKSPACE}/$REPO_NAME/$BUILD_INFO
-                    SHA1_LINUX=$(sha1sum ${WORKSPACE}/$REPO_NAME/$INSTALLER_LINUX | cut -d ' ' -f 1)
-                    echo "build_info.linux.SHA-1=${SHA1_LINUX}" >> ${WORKSPACE}/$REPO_NAME/$BUILD_INFO
-
-                    SHA1_MACOS=$(sha1sum ${WORKSPACE}/$REPO_NAME/$INSTALLER_MACOS | cut -d ' ' -f 1)
-                    echo "build_info.macos.SHA-1=${SHA1_MACOS}" >> ${WORKSPACE}/$REPO_NAME/$BUILD_INFO
-
-                    SHA1_WIN=$(sha1sum ${WORKSPACE}/$REPO_NAME/$INSTALLER_WIN.exe | cut -d ' ' -f 1)
-                    echo "build_info.win.SHA-1=${SHA1_WIN}" >> ${WORKSPACE}/$REPO_NAME/$BUILD_INFO
-
-                    scp -r ${WORKSPACE}/$REPO_NAME/* $sshHost:$deployDir/$GIT_BRANCH/$LATEST_DIR
-                  '''
-               }
-           }
-        }
-
-    }
-
-    post {
-        success {
-            echo 'Build SUCCESS'
-        }
-    }
-}
->>>>>>> 852d92e0
+}