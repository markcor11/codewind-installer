/*******************************************************************************
 * Copyright (c) 2019 IBM Corporation and others.
 * All rights reserved. This program and the accompanying materials
 * are made available under the terms of the Eclipse Public License v2.0
 * which accompanies this distribution, and is available at
 * http://www.eclipse.org/legal/epl-v20.html
 *
 * Contributors:
 *     IBM Corporation - initial API and implementation
 *******************************************************************************/

package utils

import (
	"bytes"
	"context"
	"fmt"
	"io"
	"log"
	"net"
	"os"
	"os/exec"
	"runtime"
	"strconv"
	"strings"

	"github.com/docker/docker/api/types"
	"github.com/docker/docker/client"
	"github.com/docker/docker/pkg/jsonmessage"
	"github.com/docker/docker/pkg/term"
	"github.com/eclipse/codewind-installer/errors"
)

// codewind-docker-compose.yaml data
var data = `
version: 2
services:
 codewind-pfe:
  image: ${REPOSITORY}codewind-pfe${PLATFORM}:${TAG}
  container_name: codewind-pfe
  user: root
  environment: ["HOST_WORKSPACE_DIRECTORY=${WORKSPACE_DIRECTORY}","CONTAINER_WORKSPACE_DIRECTORY=/codewind-workspace","HOST_OS=${HOST_OS}","CODEWIND_VERSION=${TAG}","PERFORMANCE_CONTAINER=codewind-performance${PLATFORM}:${TAG}","HOST_HOME=${HOST_HOME}","HOST_MAVEN_OPTS=${HOST_MAVEN_OPTS}"]
  depends_on: [codewind-performance]
  ports: ["127.0.0.1:${PFE_EXTERNAL_PORT}:9090"]
  volumes: ["/var/run/docker.sock:/var/run/docker.sock","cw-workspace:/codewind-workspace"]
  networks: [network]
 codewind-performance:
  image: codewind-performance${PLATFORM}:${TAG}
  ports: ["127.0.0.1:9095:9095"]
  container_name: codewind-performance
  volumes: ["/var/run/docker.sock:/var/run/docker.sock","${WORKSPACE_DIRECTORY}:/codewind-workspace"]
  networks: [network]
networks:
  network:
volumes:
  cw-workspace:
`

// Compose struct for the docker compose yaml file
type Compose struct {
	Version  string `yaml:"version"`
	SERVICES struct {
		PFE struct {
			Image         string   `yaml:"image"`
			ContainerName string   `yaml:"container_name"`
			User          string   `yaml:"user"`
			Environment   []string `yaml:"environment"`
			DependsOn     []string `yaml:"depends_on"`
			Ports         []string `yaml:"ports"`
			Volumes       []string `yaml:"volumes"`
			Networks      []string `yaml:"networks"`
		} `yaml:"codewind-pfe"`
		PERFORMANCE struct {
			Image         string   `yaml:"image"`
			Ports         []string `yaml:"ports"`
			ContainerName string   `yaml:"container_name"`
			Volumes       []string `yaml:"volumes"`
			Networks      []string `yaml:"networks"`
		} `yaml:"codewind-performance"`
	} `yaml:"services"`
	VOLUME struct {
		CodewindWorkspace map[string]string `yaml:"cw-workspace"`
	} `yaml:"volumes"`
	NETWORK struct {
		Network map[string]string `yaml:"network"`
	} `yaml:"networks"`
}

// constant to identify the internal port of PFE in its container
const internalPFEPort = 9090

// constants to identify the range of external ports on which to expose PFE
const (
	minTCPPort = 10000
	maxTCPPort = 11000
)

// DockerCompose to set up the Codewind environment
func DockerCompose(tempFilePath string, tag string) {

	// Set env variables for the docker compose file
	home := os.Getenv("HOME")

	const GOARCH string = runtime.GOARCH
	const GOOS string = runtime.GOOS
	fmt.Println("System architecture is: ", GOARCH)
	fmt.Println("Host operating system is: ", GOOS)

	if GOARCH == "x86_64" || GOARCH == "amd64" {
		os.Setenv("PLATFORM", "-amd64")
	} else {
		os.Setenv("PLATFORM", "-"+GOARCH)
	}

	os.Setenv("REPOSITORY", "")
	os.Setenv("TAG", tag)
	if GOOS == "windows" {
		os.Setenv("WORKSPACE_DIRECTORY", "C:\\codewind-workspace")
		// In Windows, calling the env variable "HOME" does not return
		// the user directory correctly
		os.Setenv("HOST_HOME", os.Getenv("USERPROFILE"))

	} else {
		os.Setenv("WORKSPACE_DIRECTORY", home+"/codewind-workspace")
		os.Setenv("HOST_HOME", home)
	}
	os.Setenv("HOST_OS", GOOS)
	os.Setenv("COMPOSE_PROJECT_NAME", "codewind")
	os.Setenv("HOST_MAVEN_OPTS", os.Getenv("MAVEN_OPTS"))
	fmt.Printf("Attempting to find available port\n")
	portAvailable, port := IsTCPPortAvailable(minTCPPort, maxTCPPort)
	if !portAvailable {
		fmt.Printf("No available external ports in range, will default to Docker-assigned port")
	}
	os.Setenv("PFE_EXTERNAL_PORT", port)

<<<<<<< HEAD
	cmd := exec.Command("docker-compose", "-f", tempFilePath, "up", "-d")
=======
	cmd := exec.Command("docker-compose", "-f", "codewind-docker-compose.yaml", "up", "-d")
>>>>>>> 6e1731ae
	output := new(bytes.Buffer)
	cmd.Stdout = output
	cmd.Stderr = output
	if err := cmd.Start(); err != nil { // after 'Start' the program is continued and script is executing in background
<<<<<<< HEAD
		DeleteTempFile(tempFilePath)
=======
		DeleteTempFile("codewind-docker-compose.yaml")
>>>>>>> 6e1731ae
		errors.CheckErr(err, 101, "Is docker-compose installed?")
	}
	fmt.Printf("Please wait whilst containers initialize... %s \n", output.String())
	cmd.Wait()
	fmt.Printf(output.String()) // Wait to finish execution, so we can read all output

	if strings.Contains(output.String(), "ERROR") || strings.Contains(output.String(), "error") {
<<<<<<< HEAD
		DeleteTempFile(tempFilePath)
=======
		DeleteTempFile("codewind-docker-compose.yaml")
>>>>>>> 6e1731ae
		os.Exit(1)
	}

	if strings.Contains(output.String(), "The image for the service you're trying to recreate has been removed") {
<<<<<<< HEAD
		DeleteTempFile(tempFilePath)
=======
		DeleteTempFile("codewind-docker-compose.yaml")
>>>>>>> 6e1731ae
		os.Exit(1)
	}
}

// PullImage - pull pfe/performance/initialize images from dockerhub
func PullImage(image string, jsonOutput bool) {
	ctx := context.Background()
	cli, err := client.NewEnvClient()
	errors.CheckErr(err, 200, "")

	var codewindOut io.ReadCloser

	codewindOut, err = cli.ImagePull(ctx, image, types.ImagePullOptions{})

	errors.CheckErr(err, 100, "")

	if jsonOutput == true {
		defer codewindOut.Close()
		io.Copy(os.Stdout, codewindOut)
	} else {
		defer codewindOut.Close()
		termFd, isTerm := term.GetFdInfo(os.Stderr)
		jsonmessage.DisplayJSONMessagesStream(codewindOut, os.Stderr, termFd, isTerm, nil)
	}
}

// TagImage - locally retag the downloaded images
func TagImage(source, tag string) {
	out, err := exec.Command("docker", "tag", source, tag).Output()
	errors.CheckErr(err, 102, "Image Tagging Failed")

	output := string(out[:])
	fmt.Println(output)
}

// CheckContainerStatus of Codewind running/stopped
func CheckContainerStatus() bool {
	var containerStatus = false
	containerArr := [2]string{}
	containerArr[0] = "codewind-pfe"
	containerArr[1] = "codewind-performance"

	containers := GetContainerList()

	containerCount := 0
	for _, container := range containers {
		for _, key := range containerArr {
			if strings.HasPrefix(container.Image, key) {
				containerCount++
			}
		}
	}
	if containerCount >= 2 {
		containerStatus = true
	} else {
		containerStatus = false
	}
	return containerStatus
}

// CheckImageStatus of Codewind installed/uninstalled
func CheckImageStatus() bool {
	var imageStatus = false
	imageArr := [3]string{}
	imageArr[0] = "eclipse/codewind-pfe"
	imageArr[1] = "eclipse/codewind-performance"
	imageArr[2] = "eclipse/codewind-initialize"

	images := GetImageList()

	imageCount := 0
	for _, image := range images {
		imageRepo := strings.Join(image.RepoDigests, " ")
		for _, key := range imageArr {
			if strings.HasPrefix(imageRepo, key) {
				imageCount++
			}
		}
	}
	if imageCount >= 3 {
		imageStatus = true
	}

	return imageStatus
}

// RemoveImage of Codewind and project
func RemoveImage(imageID string) {
	cmd := exec.Command("docker", "rmi", imageID, "-f")
	cmd.Stdin = strings.NewReader("some input")
	var out bytes.Buffer
	cmd.Stdout = &out
	err := cmd.Run()
	errors.CheckErr(err, 105, "Failed to remove image - Please make sure all containers are stopped")
}

// GetContainerList from docker
func GetContainerList() []types.Container {
	ctx := context.Background()
	cli, err := client.NewEnvClient()
	errors.CheckErr(err, 200, "")

	containers, err := cli.ContainerList(ctx, types.ContainerListOptions{})
	errors.CheckErr(err, 107, "")

	return containers
}

// GetImageList from docker
func GetImageList() []types.ImageSummary {
	ctx := context.Background()
	cli, err := client.NewEnvClient()
	errors.CheckErr(err, 200, "")

	images, err := cli.ImageList(ctx, types.ImageListOptions{})
	errors.CheckErr(err, 109, "")

	return images
}

// GetNetworkList from docker
func GetNetworkList() []types.NetworkResource {
	ctx := context.Background()
	cli, err := client.NewEnvClient()
	errors.CheckErr(err, 200, "")

	networks, err := cli.NetworkList(ctx, types.NetworkListOptions{})
	errors.CheckErr(err, 110, "")

	return networks
}

// StopContainer will stop only codewind containers
func StopContainer(container types.Container) {
	ctx := context.Background()
	cli, err := client.NewEnvClient()
	errors.CheckErr(err, 200, "")

	// Stop the running container
	if err := cli.ContainerStop(ctx, container.ID, nil); err != nil {
		errors.CheckErr(err, 108, "")
	}

	// Do not attempt to remove appsody images as that happens automatically
	// when an appsody container stops
	if !strings.HasPrefix(container.Image, "appsody") {
		// Remove the container so it isnt lingering in the background
		if err := cli.ContainerRemove(ctx, container.ID, types.ContainerRemoveOptions{}); err != nil {
			errors.CheckErr(err, 108, "")
		}
	}
}

// RemoveNetwork will remove docker network
func RemoveNetwork(network types.NetworkResource) {
	ctx := context.Background()
	cli, err := client.NewEnvClient()
	errors.CheckErr(err, 200, "")

	if err := cli.NetworkRemove(ctx, network.ID); err != nil {
		errors.CheckErr(err, 111, "Cannot remove "+network.Name+". Use 'stop-all' flag to ensure all containers have been terminated")
	}
}

// GetPFEHostAndPort will return the current hostname and port that PFE is running on
func GetPFEHostAndPort() (string, string) {
	// on Che, can assume PFE is always on localhost:9090
	if os.Getenv("CHE_API_EXTERNAL") != "" {
		return "localhost", "9090"
	} else if CheckContainerStatus() {
		containerList := GetContainerList()
		for _, container := range containerList {
			if strings.HasPrefix(container.Image, "codewind-pfe") {
				for _, port := range container.Ports {
					if port.PrivatePort == internalPFEPort {
						return port.IP, strconv.Itoa(int(port.PublicPort))
					}
				}
			}
		}
	}
	return "", ""
}

// GetImageTags of Codewind images
func GetImageTags() []string {
	imageArr := [3]string{}
	imageArr[0] = "eclipse/codewind-pfe"
	imageArr[1] = "eclipse/codewind-performance"
	imageArr[2] = "eclipse/codewind-initialize"
	tagArr := []string{}

	images := GetImageList()

	for _, image := range images {
		imageRepo := strings.Join(image.RepoDigests, " ")
		imageTags := strings.Join(image.RepoTags, " ")
		for _, key := range imageArr {
			if strings.HasPrefix(imageRepo, key) || strings.HasPrefix(imageTags, key) {
				if len(image.RepoTags) > 0 {
					tag := image.RepoTags[0]
					tag = strings.Split(tag, ":")[1]
					tagArr = append(tagArr, tag)
				} else {
					log.Println("No tag available. Defaulting to ''")
					tagArr = append(tagArr, "")
				}
			}
		}
	}

	tagArr = RemoveDuplicateEntries(tagArr)
	return tagArr
}

// IsTCPPortAvailable checks to find the next available port and returns it
func IsTCPPortAvailable(minTCPPort int, maxTCPPort int) (bool, string) {
	var status string
	for port := minTCPPort; port < maxTCPPort; port++ {
		conn, err := net.Listen("tcp", "127.0.0.1:"+strconv.Itoa(port))
		if err != nil {
			log.Println("Unable to connect to port", port, ":", err)
		} else {
			status = "Port " + strconv.Itoa(port) + " Available"
			fmt.Println(status)
			conn.Close()
			return true, strconv.Itoa(port)
		}
	}
	return false, ""
}

// GetContainerTags of the Codewind version(s) currently running
func GetContainerTags() []string {
	containerArr := [2]string{}
	containerArr[0] = "codewind-pfe"
	containerArr[1] = "codewind-performance"
	tagArr := []string{}

	containers := GetContainerList()

	for _, container := range containers {
		for _, key := range containerArr {
			if strings.HasPrefix(container.Image, key) {
				tag := strings.Split(container.Image, ":")[1]
				tagArr = append(tagArr, tag)
			}
		}
	}

	tagArr = RemoveDuplicateEntries(tagArr)
	return tagArr
}<|MERGE_RESOLUTION|>--- conflicted
+++ resolved
@@ -134,20 +134,12 @@
 	}
 	os.Setenv("PFE_EXTERNAL_PORT", port)
 
-<<<<<<< HEAD
 	cmd := exec.Command("docker-compose", "-f", tempFilePath, "up", "-d")
-=======
-	cmd := exec.Command("docker-compose", "-f", "codewind-docker-compose.yaml", "up", "-d")
->>>>>>> 6e1731ae
 	output := new(bytes.Buffer)
 	cmd.Stdout = output
 	cmd.Stderr = output
 	if err := cmd.Start(); err != nil { // after 'Start' the program is continued and script is executing in background
-<<<<<<< HEAD
 		DeleteTempFile(tempFilePath)
-=======
-		DeleteTempFile("codewind-docker-compose.yaml")
->>>>>>> 6e1731ae
 		errors.CheckErr(err, 101, "Is docker-compose installed?")
 	}
 	fmt.Printf("Please wait whilst containers initialize... %s \n", output.String())
@@ -155,20 +147,12 @@
 	fmt.Printf(output.String()) // Wait to finish execution, so we can read all output
 
 	if strings.Contains(output.String(), "ERROR") || strings.Contains(output.String(), "error") {
-<<<<<<< HEAD
 		DeleteTempFile(tempFilePath)
-=======
-		DeleteTempFile("codewind-docker-compose.yaml")
->>>>>>> 6e1731ae
 		os.Exit(1)
 	}
 
 	if strings.Contains(output.String(), "The image for the service you're trying to recreate has been removed") {
-<<<<<<< HEAD
 		DeleteTempFile(tempFilePath)
-=======
-		DeleteTempFile("codewind-docker-compose.yaml")
->>>>>>> 6e1731ae
 		os.Exit(1)
 	}
 }
