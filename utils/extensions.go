/*******************************************************************************
 * Copyright (c) 2019 IBM Corporation and others.
 * All rights reserved. This program and the accompanying materials
 * are made available under the terms of the Eclipse Public License v2.0
 * which accompanies this distribution, and is available at
 * http://www.eclipse.org/legal/epl-v20.html
 *
 * Contributors:
 *     IBM Corporation - initial API and implementation
 *******************************************************************************/

package utils

import (
	"bytes"
	"log"
	"os"
	"os/exec"
	"path/filepath"
	"strings"
)

type (
	// ExtensionCommand represents a command defined by a project extension
	ExtensionCommand struct {
		Name    string   `json:"name"`
		Command string   `json:"command"`
		Args    []string `json:"args"`
	}
)

// RunCommand runs a command defined by an extension
func RunCommand(projectPath string, command ExtensionCommand, params map[string]string) error {
	cwd, err := os.Executable()
	if err != nil {
		log.Println("There was a problem with locating the command directory")
		return err
	}
	cwctlPath := filepath.Dir(cwd)
	commandName := filepath.Base(command.Command) // prevent path traversal
<<<<<<< HEAD
	commandBin := filepath.Join(installerPath, commandName)

	// check for variable substition into args, syntax: $variable
	for i := 0; i < len(command.Args); i++ {
		arg := command.Args[i]
		if strings.HasPrefix(arg, "$") {
			value := params[arg[1:len(arg)]]
			if value != "" {
				command.Args[i] = value
			}
		}
	}

=======
	commandBin := filepath.Join(cwctlPath, commandName)
>>>>>>> f5273434
	cmd := exec.Command(commandBin, command.Args...)
	cmd.Dir = projectPath
	output := new(bytes.Buffer)
	cmd.Stdout = output
	cmd.Stderr = output
	if err := cmd.Start(); err != nil { // after 'Start' the program is continued and script is executing in background
		log.Println("There was a problem running the command:", commandName)
		return err
	}
	log.Printf("Please wait while the project is initialized... %s", output.String())
	cmd.Wait()
	log.Println(output.String()) // Wait to finish execution, so we can read all output
	return nil
}<|MERGE_RESOLUTION|>--- conflicted
+++ resolved
@@ -38,8 +38,7 @@
 	}
 	cwctlPath := filepath.Dir(cwd)
 	commandName := filepath.Base(command.Command) // prevent path traversal
-<<<<<<< HEAD
-	commandBin := filepath.Join(installerPath, commandName)
+	commandBin := filepath.Join(cwctlPath, commandName)
 
 	// check for variable substition into args, syntax: $variable
 	for i := 0; i < len(command.Args); i++ {
@@ -52,9 +51,6 @@
 		}
 	}
 
-=======
-	commandBin := filepath.Join(cwctlPath, commandName)
->>>>>>> f5273434
 	cmd := exec.Command(commandBin, command.Args...)
 	cmd.Dir = projectPath
 	output := new(bytes.Buffer)
