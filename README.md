# Codewind Command Line Interface (CLI)

Install Codewind on MacOS or Windows.
Prebuilt binary files are available for download [on Eclipse](https://archive.eclipse.org/codewind/codewind-installer/).

[![License](https://img.shields.io/badge/License-EPL%202.0-red.svg?label=license&logo=eclipse)](https://www.eclipse.org/legal/epl-2.0/)
[![Build Status](https://ci.eclipse.org/codewind/buildStatus/icon?job=Codewind%2Fcodewind-installer%2Fmaster)](https://ci.eclipse.org/codewind/job/Codewind/job/codewind-installer/job/master/)
[![Chat](https://img.shields.io/static/v1.svg?label=chat&message=mattermost&color=145dbf)](https://mattermost.eclipse.org/eclipse/channels/eclipse-codewind)
[![Go Report Card](https://goreportcard.com/badge/github.com/eclipse/codewind-installer)](https://goreportcard.com/report/github.com/eclipse/codewind-installer)
[![codecov](https://codecov.io/gh/eclipse/codewind-installer/branch/master/graph/badge.svg)](https://codecov.io/gh/eclipse/codewind-installer)

## Table of Contents

- [Before starting](#before-starting)
- [Downloading the release binary file for](#Downloading-the-release-binary-file-for)
- [Building and deploying locally on MacOS](#Building-and-deploying-locally-on-MacOS)
- [Creating a cross-platform binary](#Creating-a-cross-platform-binary)
- [Running the Tests](#running-the-tests)
- [API](#API)
- [Contributing](#Contributing)

## Before starting

Ensure that you are logged in to Docker. Type `docker login` into a command line window and follow the instructions.

## Downloading the release binary file for:

### MacOS

1. Download the release binary file to a folder on your system.
2. Use the `cd` command to go to the location of the downloaded file in the command line window.
3. If the binary file has the `.dms` extension, remove the extension so that the file is named `cwctl-macos`.
4. Enter the `chmod +x cwctl-macos` command to give yourself execution permissions for the binary.
5. If you already have a `codewind-workspace` with your projects in it, copy it into your `/Users/<username>` home directory. If you do not already have a workspace, the CLI creates an empty workspace for you in this directory.
6. Type `./cwctl-macos` in the command line window to run the CLI.
7. To run a command, enter `./cwctl-macos <command>`.

### Linux

1. Download the release binary file to a folder on your system.
2. Use the `cd` command to go to the location of the downloaded file in the command line window.
3. If necessary, remove any file extensions so that the file is named `cwctl-linux`.
4. Enter the `chmod +x cwctl-linux` command to give yourself execution permissions for the binary.
5. If you already have a `codewind-workspace` with your projects in it, copy the workspace into your `$HOME` home directory. If you do not already have a workspace, the CLI creates an empty workspace for you in this directory.
6. Install `docker-compose` with [Install Docker Compose](https://docs.docker.com/compose/install/).
7. To run the CLI, enter `./cwctl-linux` in the command line window.
8. To run a command, enter `./cwctl-linux <command>`.

### Windows

1. Download the release binary file to a folder on your system.
2. Use the `cd` command to go to the location of the downloaded file in the command prompt.
3. Ensure that the binary file has an `.exe` extension. If it doesn't, add the extension to the file name.
4. Ensure that your `C:\` drive is shared with Docker Desktop for Windows. To check, go to **Settings**>**Shared drives** and make sure the `C:\` drive check box is selected.
5. If you already have a `codewind-workspace` with your projects in it, copy the `codewind-workspace` into your `C:\` directory. If you do not already have a workspace, the CLI creates an empty one for you in this directory.
6. To get started and see the commands that are available, type the `.\cwctl-win.exe` command in the command prompt.
7. To run a command, enter `.\cwctl-win.exe <command>`.

## Building and deploying locally on MacOS

1. Ensure that you have a Go environment set up. If you don't yet have a Go environment, see [Install Go](https://golang.org/doc/install).
2. If you have Brew, use the following commands to install `dep` for MacOS:

```
$ brew install dep
$ brew upgrade dep
```

3. Create the directory tree expected `../go/src/github.com/eclipse`.
4. Use the `cd` command to go to the `eclipse` directory that you previously created.
5. After you go to this directory, clone the repository by typing `git clone https://github.com/eclipse/codewind-installer.git`.
6. Use the `cd` command to go to the project directory and install the vendor packages with the `dep ensure -v` command.
7. Using the `cd` command, navigate into `/cmd/cli/` within the project directory.
8. Build the binary and give it a name with the `go build -o <binary-name>` command. To build a binary without the debug symbols, use the `go build -ldflags="-s -w" -o <binary-name>` command.
9. Copy your `codewind-workspace` into your `/Users/<username>` home directory.
10. Type `./<binary-name>` in the command line window to run the CLI.
11. To run a command, enter `./<binary-name> <command>`.

## Creating a cross-platform binary

1. Use the `go tool dist list` command to get a list of the possible `GOOS/ARCH` combinations available to build.
2. Choose the `GOOS/ARCH` that you want to build for and then enter `GOOS=<OS> GOARCH=<ARCH> go build` to create the binary. To build a binary without the debug symbols, use the `GOOS=<OS> GOARCH=<ARCH> go build -ldflags="-s -w"` command.

## Running the Tests

### Integration tests (Bats-core tests)

1. Set up your environment by installing bats-core as per the bats-core instructions found at <https://github.com/bats-core/bats-core>.
2. Clone the `codewind-installer` repository.
3. Use the `cd` command to go to the top level project directory.
4. Ensure your system environment is clean by having no Codewind images installed or containers running.
5. To run the tests, enter the `bats integration.bats` command in the command line window and wait for the tests to finish.

### Unit tests

#### All tests in current directory and all of its subdirectories

```bash
$ go test ./...
```

#### All tests from a package (e.g. utils)

```bash
$ go test github.com/eclipse/codewind-installer/utils
```

#### All tests from a package (e.g. utils) whose names match a regex

```bash
$ go test github.com/eclipse/codewind-installer/utils -run ^(TestDetermineProjectInfo)$ # or ^(DetermineProjectInfo)$
```

```bash
$ go test github.com/eclipse/codewind-installer/utils -run ^(TestDetermineProjectInfo)$
```

#### Notes

##### In VSCode, the UI and Command Palette provide easy ways to run specific packages and tests

##### If tests pass, `go test` will just report that tests passed

E.g.:

```
PASS
ok  	github.com/eclipse/codewind-installer/utils
```

To see more details, use `go test -v`.

### Test coverage

```bash
$ ./test.sh -coverage
```

This is the same as `go test ./...`, but outputs test coverage scores for each function, package, and an overall score.

## API

### CLI Commands

| Command         | Alias | Usage                                                               |
<<<<<<< HEAD
|-----------------|-------|---------------------------------------------------------------------|
| project         |       | 'Manage Codewind projects'                                          |
| install         | `in`  | 'Pull pfe & performance images from dockerhub'                      |
| start           |       | 'Start the Codewind containers'                                     |
| status          |       | 'Print the installation status of Codewind'                         |
| stop            |       | 'Stop the running Codewind containers'                              |
| stop-all        |       | 'Stop all of the Codewind and project containers'                   |
| remove          | `rm`  | 'Remove Codewind and Project docker images'                         |
| templates       |       | 'Manage project templates'                                          |
| version         |       | 'Print the versions of Codewind containers, for a given connection' |
| sectoken        | `st`  | 'Authenticate with username and password to obtain an access_token' |
| secrole         | `sl`  | 'Manage realm based ACCESS roles'                                   |
| secrealm        | `sr`  | 'Manage new or existing REALM configurations'                       |
| secclient       | `sc`  | 'Manage new or existing APPLICATION access configurations'          |
| seckeyring      | `sk`  | 'Manage Codewind keys in the desktop keyring'                       |
| secuser         | `su`  | 'Manage new or existing USER access configurations'                 |
| connections     | `con` | 'Manage connections configuration list'                             |
| loglevels       | `log` | 'Get or set logging levels for Codewind containers'                 |
| registrysecrets | `rs`  | 'Manage docker registry secrets'                                    |
| help            | `h`   | 'Shows a list of commands or help for one command'                  |
=======
| ----------------| ----- | -------------------------------------------------------------------- |
| project         |       | 'Manage Codewind projects'                                           |
| install         | `in`  | 'Pull pfe & performance images from dockerhub'                       |
| start           |       | 'Start the Codewind containers'                                      |
| status          |       | 'Print the installation status of Codewind'                          |
| stop            |       | 'Stop the running Codewind containers'                               |
| stop-all        |       | 'Stop all of the Codewind and project containers'                    |
| remove          | `rm`  | 'Remove Codewind and Project docker images'                          |
| templates       |       | 'Manage project templates'                                           |
| version         |       | 'Print the versions of Codewind containers, for a given connection'  |
| sectoken        | `st`  | 'Authenticate with username and password to obtain an access_token'  |
| secrole         | `sl`  | 'Manage realm based ACCESS roles'                                    |
| secrealm        | `sr`  | 'Manage new or existing REALM configurations'                        |
| secclient       | `sc`  | 'Manage new or existing APPLICATION access configurations'           |
| seckeyring      | `sk`  | 'Manage Codewind keys in the desktop keyring'                        |
| secuser         | `su`  | 'Manage new or existing USER access configurations'                  |
| connections     | `con` | 'Manage connections configuration list'                              |
| loglevels       | `log` | 'Get or set logging levels for Codewind containers'                  |
| registrysecrets | `rs`  | 'Manage docker registry secrets'                                     |
| mustgather      | `mg`  | 'Gathers logs and project files to aid diagnosis of Codewind errors' |
| help            | `h`   | 'Shows a list of commands or help for one command'                   |
>>>>>>> 0b1b1161

### Command Options:

### project

`--url/-u <value>` - URL of project to download

Subcommands:</br>

`create` - Downloads a project created from a template, at the given URL

> **Flags:**
> --url,-u value URL of project to download
> --path,-p value Path at which to create the new project
> --conid value Connection ID of PFE that will be used to validate the project (optional)

`validate` - Returns the predicted language and build type for a project, and writes a default .cw-settings to it if one does not already exist

> **Flags:**
> --path,-p value Project path, on local disk
> --type,-t value Project build type, if known (not required)
> --conid value Connection ID of PFE that will be used to validate the project (optional)

`bind` - Bind a project to Codewind for building and running

> **Flags:**
> --name,-n value Project name
> --language,-l value Project language
> --type,-t value Project Type
> --path,-p value Project Path
> --conid value Connection ID

`sync` - Synchronize a bound project to its connection

> **Flags:**
> --path,-p value Project Path
> --id,-i value Project ID
> --time,-t value Time of last project sync

`list` - List projects bound to a Codewind deployment
> **Flags**
> --conid value                 Connection ID

`get` - Get a single project, requires either the project ID or name
When using a project ID the CLI will automatically detect which connection it relates to
> **Flags**
> --id value                    Project ID
> --name                        Project name
> --conid                       Connection ID

`restart` - Restart a project
> **Flags**
> --id, i                       Project ID
> --conid                       Connection ID
> --startMode                   "run" | "debug" | "debugNoInit"

`connection/con` - Manage the connection targets for a project

`set,s` - Sets the connection for a projectID

> **Flags:**
> --id,i value Project ID
> --conid value Connection ID

`get,g` - Gets connections for a projectID

> **Flags:**
> --id,i value Project ID

`remove,r` - Removes the connection from a projectID

> **Flags:**
> --id,i value Project ID

## install

`--tag/-t <value>` - Dockerhub image tag (default: "latest")</br>
`--json/-j` - Specify terminal output

Subcommands:</br>

`remote` - Install a remote deployment of Codewind

> **Flags:**
> --namespace,-n value Kubernetes namespace to install into
> --session,-ses value Codewind session secret to encrypt session store
> --ingress,-i value Ingress Domain eg: 10.22.33.44.nip.io
> --kadminuser,-au value Keycloak admin user
> --kadminpass,-ap value Keycloak admin password
> --kdevuser,-du value Keycloak developer username
> --kdevpass,-dp value Keycloak developer username initial password
> --krealm,-r value Keycloak realm to setup
> --kclient,-c value Keycloak client to setup
> --pvcsize,-p value Codewind PVC size (integer between 1 and 999 Gigabytes)
> --kurl value Don't deploy a new Keycloak pod, use an existing one at this URL
> --konly Install a deployment of Keycloak only

### start

`--tag/-t <value>` - Dockerhub image tag (default: "latest")</br>
`--debug/-d` - Add debug output

### status

`--json/-j` - Specify terminal output

### stop

> **Note:** No additional flags

### mustgather/mg

`--eclipseWorkspaceDir/-e <value>` - The location of your Eclipse workspace directory if using the Eclipse IDE (default: "")</br>
`--quiet/-q` - Turn off console messages</br>
`--projects/-p` - Collect project containers information</br>
`--nozip/-n` - Does not create collection zip and leaves individual collected files in place</br>
`--clean` - Removes the mustgather directory and all its contents from the Codewind home directory

### stop-all

> **Note:** No additional flags

### remove

`--tag/-t <value>` - Dockerhub image tag.</br>
> **Note:** Failing to specify a `--tag`, will result in an attempt to remove the default `latest` tagged Codewind images on the host machine.

Subcommands:</br>

`local/l` - Removes and deletes a Codewind local deployment
> **Flags:**
> --tag - Docker hub image tag

`remote/r` - Removes and deletes a Codewind remote deployment from Kubernetes
> **Flags:**
> --namespace - Kubernetes namespace
> --workspace - Codewind workspace ID

`keycloak/k` - Removes and deletes a Keycloak deployment from Kubernetes
> **Flags:**
> --namespace - Kubernetes namespace
> --workspace - Keycloak workspace ID

### templates

> **Note:** No additional flags

Subcommands:</br>

`list/ls` - List available templates

### version

> **Flags:**
> --conid value Connection ID (see the connections cmd)
> --all - Show Container versions for all Codewind connections

## sectoken

Subcommands:</br>

`get/g` - Authenticate and obtain an access_token.

> **Note 1:**: The preferred way to authenticate is by supplying just the connection ID (conid) and username. In this mode the command will use the stored password from the platform keyring
> **Note 2:**: If you dont have a connection ID (conid) you must supply use the host, realm and client flags
> **Note 3:**: You can use a combination of both the connection ID (conid) and host/realm/client flags. In this mode, the host/realm/client flags take precedence override the connection defaults
> **Note 4:**: The password flag is optional when used with the connection ID (conid) flag and when a password already exists in the platform keyring. Including the password flag will update the keychain password after a successful login or add a password to the keychain if one does not exist

> **Flags:**
> --host value URL or ingress to Keycloak service
> --realm value Application realm
> --username value Account Username
> --password value Account Password
> --client value Client
> --conid value Connection ID (see the connections cmd)

## sectoken

Subcommands:</br>

`refresh/r` - Refresh access_token using cached refresh_token

Refresh tokens are automatically stored in the platform keychain. This command will use the refresh token to obtain a new access token from the authentication service. The access_token can then be used by curl or socket connections when accessing Codewind.

> **Flags:**
> --conid value Connection ID (see the connections cmd)

## secrealm

Subcommands:</br>

`create/c` - Create a new realm (requires either admin_token or username/password)

> **Flags:**
> --host value URL or ingress to Keycloak service
> --newrealm value Application realm to be created
> --accesstoken value Admin access_token

## secclient

Subcommands:</br>

`create/c` - Create a new client in an existing Keycloak realm (requires either admin_token or username/password)

> --host value URL or ingress to Keycloak service
> --realm value Application realm where client should be created
> --newclient value New client ID to create
> --redirect value Allowed redirect callback URL eg: `http://127.0.0.1:9090/*`
> --accesstoken value Admin access_token

`get/g` - Get client id (requires either admin_token or username/password)

> --host value URL or ingress to Keycloak service
> --realm value Application realm
> --clientid value Client ID to retrieve
> --accesstoken value Admin access_token
> --username value Admin Username
> --password value Admin Password

`secret/s` - Get client secret (requires either admin_token or username/password)

> --host value URL or ingress to Keycloak service
> --realm value Application realm
> --clientid value Client ID to retrieve
> --accesstoken value Admin access_token
> --username value Admin Username
> --password value Admin Password

## seckeyring

Subcommands:</br>

`update/u` - Add new or update existing Codewind credentials key in keyring

> --conid `<value>` Connection ID (see the connections cmd)
> --username `<value>` Username
> --password `<value>` Password

`validate/v` - Checks if credentials key exist in the keyring

> --conid `<value>` Connection ID (see the connections cmd)
> --username `<value>` Username

## secuser

Subcommands:</br>

`create/c` - Create a new user in an existing Keycloak realm (requires either admin_token or username/password)

> --host value URL or ingress to Keycloak service
> --realm value Application realm
> --accesstoken value Admin access_token
> --username value Admin Username
> --password value Admin Password
> --name value Username to add

`get/g` - Gets an existing Keycloak user from an existing realm (requires either admin_token or username/password)

> --host value URL or ingress to Keycloak service
> --realm value Application realm
> --accesstoken value Admin access_token
> --username value Admin Username
> --password value Admin Password
> --name value Username to query

`setpw/p` - Reset an existing users password (requires either admin_token or username/password)

> --host value URL or ingress to Keycloak service
> --realm value Application realm
> --accesstoken value Admin access_token
> --username value Admin Username
> --password value Admin Password
> --name value Username to query
> --newpw value New replacement password

`addrole/p` - Adds an existing role to a user (requires either admin_token or username/password)

> --host value URL or ingress to Keycloak service
> --realm value Application realm
> --accesstoken value Admin access_token
> --name value Username to target
> --role value Name of an existing role to add

## connections

Subcommands:</br>

`add/a` - Add a new connection to the list

> **Flags:**
> --label value A displayable name
> --url value The ingress URL of the PFE instance

`update/u` - Update an existing connection

> **Flags:**
> --conid value The Connection ID to update
> --label value A displayable name
> --url value The ingress URL of the PFE instance

`get/g` - Get a connection using its ID

> **Flags:**
> --conid value The Connection ID to retrieve

`remove/rm` - Remove a connection from the list

> **Flags:**
> --conid value A Connection ID

`list/ls` - List known connections

> **Note:** No additional flags

`reset` - Resets the connections list to a single local connection

> **Note:** No additional flags

## loglevels

> **Flags:**
> --conid value The Connection ID of the remote Codewind installation. Defaults to `local`.

> **Arguments:**
> The log level to set, one of `error`, `warn`, `info`, `debug`, `trace`

## remote

Subcommands:</br>

`list/l` - List all remote deployments of Codewind

> **Flags:**
> --namespace value The namespace to check (defaults to all)

## registrysecrets

Subcommands:</br>

`add/a` - Add a new docker registry secret and return the updated list of secrets

> **Flags:**
> --conid value Connection ID (see the connections cmd). Defaults to `local`.
> --address value The address of the docker registry
> --username value The username for the docker registry
> --password value The password for the docker registry

`list/ls` - List the docker secrets (registries and usernames)

> **Flags:**
> --conid value Connection ID (see the connections cmd). Defaults to `local`.

`remove/rm` - Remove a docker registry secret and return the updated list of secrets

> **Flags:**
> --conid value Connection ID (see the connections cmd). Defaults to `local`.
> --address value The address of the docker registry to remove

## help

`--help/-h` - Shows a list of commands or help for one command

## Contributing

Submit issues and contributions:

1. [Submitting issues](https://github.com/eclipse/codewind/issues)
2. [Contributing](CONTRIBUTING.md)<|MERGE_RESOLUTION|>--- conflicted
+++ resolved
@@ -143,28 +143,6 @@
 ### CLI Commands
 
 | Command         | Alias | Usage                                                               |
-<<<<<<< HEAD
-|-----------------|-------|---------------------------------------------------------------------|
-| project         |       | 'Manage Codewind projects'                                          |
-| install         | `in`  | 'Pull pfe & performance images from dockerhub'                      |
-| start           |       | 'Start the Codewind containers'                                     |
-| status          |       | 'Print the installation status of Codewind'                         |
-| stop            |       | 'Stop the running Codewind containers'                              |
-| stop-all        |       | 'Stop all of the Codewind and project containers'                   |
-| remove          | `rm`  | 'Remove Codewind and Project docker images'                         |
-| templates       |       | 'Manage project templates'                                          |
-| version         |       | 'Print the versions of Codewind containers, for a given connection' |
-| sectoken        | `st`  | 'Authenticate with username and password to obtain an access_token' |
-| secrole         | `sl`  | 'Manage realm based ACCESS roles'                                   |
-| secrealm        | `sr`  | 'Manage new or existing REALM configurations'                       |
-| secclient       | `sc`  | 'Manage new or existing APPLICATION access configurations'          |
-| seckeyring      | `sk`  | 'Manage Codewind keys in the desktop keyring'                       |
-| secuser         | `su`  | 'Manage new or existing USER access configurations'                 |
-| connections     | `con` | 'Manage connections configuration list'                             |
-| loglevels       | `log` | 'Get or set logging levels for Codewind containers'                 |
-| registrysecrets | `rs`  | 'Manage docker registry secrets'                                    |
-| help            | `h`   | 'Shows a list of commands or help for one command'                  |
-=======
 | ----------------| ----- | -------------------------------------------------------------------- |
 | project         |       | 'Manage Codewind projects'                                           |
 | install         | `in`  | 'Pull pfe & performance images from dockerhub'                       |
@@ -186,7 +164,7 @@
 | registrysecrets | `rs`  | 'Manage docker registry secrets'                                     |
 | mustgather      | `mg`  | 'Gathers logs and project files to aid diagnosis of Codewind errors' |
 | help            | `h`   | 'Shows a list of commands or help for one command'                   |
->>>>>>> 0b1b1161
+
 
 ### Command Options:
 
