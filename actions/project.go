--- conflicted
+++ resolved
@@ -22,15 +22,12 @@
 	"net/http"
 	"os"
 	"path"
-<<<<<<< HEAD
+	"path/filepath"
 	"regexp"
+	"strings"
 
 	"github.com/eclipse/codewind-installer/apiroutes"
-=======
-	"path/filepath"
-
 	"github.com/eclipse/codewind-installer/config"
->>>>>>> 92e10f73
 	"github.com/eclipse/codewind-installer/errors"
 	"github.com/eclipse/codewind-installer/utils"
 	"github.com/urfave/cli"
@@ -43,10 +40,8 @@
 		BuildType string `json:"projectType"`
 	}
 
-<<<<<<< HEAD
 	// ValidationResponse represents the response to validating a project on the users filesystem
 	// result is an interface as it could be ProjectType or string depending on success or failure.
-=======
 	BindRequest struct {
 		Language    string `json:"language"`
 		ProjectType string `json:"projectType"`
@@ -54,6 +49,10 @@
 		Path        string `json:"path"`
 	}
 
+	CompleteRequest struct {
+		FileList []string `json:"fileList"`
+	}
+
 	FileUploadMsg struct {
 		IsDirectory  bool   `json:"isDirectory"`
 		RelativePath string `json:"path"`
@@ -61,7 +60,6 @@
 	}
 
 	// ValidationResponse represents the response to validating a project on the users filesystem.
->>>>>>> 92e10f73
 	ValidationResponse struct {
 		Status string      `json:"status"`
 		Path   string      `json:"projectPath"`
@@ -179,10 +177,10 @@
 	buf := new(bytes.Buffer)
 	json.NewEncoder(buf).Encode(bindRequest)
 
-	fmt.Println("Posting to: " + config.PFEApiRoute + "projects/remote-bind/start")
+	fmt.Println("Posting to: " + config.PFEApiRoute() + "projects/remote-bind/start")
 	fmt.Println(buf)
 	// Make the request to start the remote bind process.
-	resp, err := http.Post(config.PFEApiRoute+"projects/remote-bind/start", "application/json", buf)
+	resp, err := http.Post(config.PFEApiRoute()+"projects/remote-bind/start", "application/json", buf)
 
 	fmt.Println(resp)
 	defer resp.Body.Close()
@@ -195,40 +193,47 @@
 	}
 
 	var projectInfo map[string]interface{}
-	// err = json.Unmarshal(bodyBytes, &projectInfo); 
+	// err = json.Unmarshal(bodyBytes, &projectInfo);
 	if err := json.Unmarshal(bodyBytes, &projectInfo); err != nil {
 		panic(err)
 		// TODO - Need to handle this gracefully.
 	}
 
-	projectID := projectInfo["projectID"].(string)
-
-	SyncProject(projectPath, projectID)
-
-}
-
-func SyncProject(projectPath string, projectId string) {
-
-	projectUploadUrl := config.PFEApiRoute + "projects/" + projectId + "/remote-bind/upload"
+	//projectID := projectInfo["projectID"].(string)
+
+	//	SyncProject(projectPath, projectID, 0)
+
+}
+
+//func SyncProject(projectPath string, projectId string, lastUploadTime int) {
+func SyncProject(c *cli.Context) {
+	projectPath := strings.TrimSpace(c.String("path"))
+	projectId := strings.TrimSpace(c.String("id"))
+	time := strings.TrimSpace(c.String("time"))
+
+	fmt.Println("Syncing project " + projectId + " path " + projectPath + " time " + time)
+
+	var fileList []string
+
+	projectUploadUrl := config.PFEApiRoute() + "projects/" + projectId + "/remote-bind/upload"
 	client := &http.Client{}
 	fmt.Println("Uploading to " + projectUploadUrl)
 
 	err := filepath.Walk(projectPath, func(path string, info os.FileInfo, err error) error {
+	
 		if err != nil {
 			// TODO - How to handle *some* files being unreadable
 		}
-
-		relativePath := path[len(projectPath):]
-
-		fileUploadBody := FileUploadMsg{
-			IsDirectory:  info.IsDir(),
-			RelativePath: relativePath,
-			Message:      "",
-		}
-
 		if !info.IsDir() {
-			// Process file.
-			fmt.Printf("Found file: %q\n", relativePath)
+ 		    relativePath := path[(len(projectPath)+1):]
+		  
+	        fileUploadBody := FileUploadMsg{
+		        IsDirectory:  info.IsDir(),
+		        RelativePath: relativePath,
+		        Message:      "",
+	        }
+
+			fileList = append(fileList, relativePath)
 			fileContent, err := ioutil.ReadFile(path)
 			jsonContent, err := json.Marshal(string(fileContent))
 			// Skip this file if there is an error reading it.
@@ -237,25 +242,48 @@
 			}
 			var buffer bytes.Buffer
 			zWriter := zlib.NewWriter(&buffer)
-			zWriter.Write(jsonContent)
+			zWriter.Write([]byte(jsonContent))
+
 			zWriter.Close()
 			encoded := base64.StdEncoding.EncodeToString(buffer.Bytes())
 			fileUploadBody.Message = encoded
 
-		}
-		buf := new(bytes.Buffer)
-		json.NewEncoder(buf).Encode(fileUploadBody)
-
-		// TODO - How do we handle partial success?
-		request, err := http.NewRequest("PUT", projectUploadUrl, bytes.NewReader(buf.Bytes()))
-		request.Header.Set("Content-Type", "application/json")
-    resp, err := client.Do(request)
-		fmt.Println("Upload status:" + resp.Status + " for file: " + relativePath)
+			buf := new(bytes.Buffer)
+			json.NewEncoder(buf).Encode(fileUploadBody)
+
+			// TODO - How do we handle partial success?
+			request, err := http.NewRequest("PUT", projectUploadUrl, bytes.NewReader(buf.Bytes()))
+			request.Header.Set("Content-Type", "application/json")
+			resp, err := client.Do(request)
+			fmt.Println("Upload status:" + resp.Status + " for file: " + relativePath)
+		}
+
 		return nil
 	})
 	if err != nil {
 		fmt.Printf("error walking the path %q: %v\n", projectPath, err)
 		return
+	}
+	// Complete the upload
+	completeUpload(projectId, fileList)
+}
+
+func completeUpload(projectId string, files []string) {
+//	fmt.Println("Calling clear for " + projectId)
+
+	completeUploadUrl := config.PFEApiRoute() + "projects/" + projectId + "/remote-bind/clear"
+
+	payload := &CompleteRequest{FileList: files}
+	jsonPayload, _ := json.Marshal(payload)
+
+	fmt.Println("Posting to: projects/remote-bind/clear")
+	fmt.Println(files)
+	// Make the request to start the remote bind process.
+	resp, err := http.Post(completeUploadUrl, "application/json", bytes.NewBuffer(jsonPayload))
+	fmt.Println(resp)
+	if err != nil {
+		panic(err)
+		// TODO - Need to handle this gracefully.
 	}
 }
 
