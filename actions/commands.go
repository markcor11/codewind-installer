--- conflicted
+++ resolved
@@ -48,19 +48,19 @@
 		{
 			Name:  "project",
 			Usage: "Manage Codewind projects",
+
 			Subcommands: []cli.Command{
 				{
 					Name:    "create",
 					Aliases: []string{""},
 					Usage:   "create a project on disk",
-					Flags: []cli.Flag{
-						cli.StringFlag{
-							Name:  "url, u",
-							Usage: "URL of project to download",
-						},
-					},
-					Action: func(c *cli.Context) error {
-						if c.NumFlags() != 0 {
+
+					Flags: []cli.Flag{
+						cli.StringFlag{Name: "url, u", Usage: "URL of project to download"},
+						cli.StringFlag{Name: "type, t", Usage: "Known type and subtype of project (`type:subtype`). Ignored when URL is given"},
+					},
+					Action: func(c *cli.Context) error {
+						if c.String("u") != "" {
 							DownloadTemplate(c)
 						}
 						ValidateProject(c)
@@ -68,23 +68,14 @@
 					},
 				},
 				{
-					Name:    "validate",
-					Aliases: []string{""},
-					Usage:   "validate an existing project on disk",
-					Action: func(c *cli.Context) error {
-						ValidateProject(c)
-						return nil
-					},
-				},
-				{
 					Name:    "bind",
 					Aliases: []string{""},
-					Usage:   "bind a project to codewind for building and running",
-					Flags: []cli.Flag{
-						cli.StringFlag{Name: "name, n", Usage: "the name of the project", Required: true},
-						cli.StringFlag{Name: "language, l", Usage: "the project language", Required: true},
-						cli.StringFlag{Name: "type, t", Usage: "the type of the project", Required: true},
-						cli.StringFlag{Name: "path, p", Usage: "the path to the project", Required: true},
+					Usage:   "bind a project to codewind for building and running",
+					Flags: []cli.Flag{
+						cli.StringFlag{Name: "name, n", Usage: "the name of the project", Required: true},
+						cli.StringFlag{Name: "language, l", Usage: "the project language", Required: true},
+						cli.StringFlag{Name: "type, t", Usage: "the type of the project", Required: true},
+						cli.StringFlag{Name: "path, p", Usage: "the path to the project", Required: true},
 					},
 					Action: func(c *cli.Context) error {
 						BindProject(c)
@@ -94,31 +85,17 @@
 				{
 					Name:    "sync",
 					Aliases: []string{""},
-					Usage:   "synchronize a project to codewind for building and running",
-					Flags: []cli.Flag{
-						cli.StringFlag{Name: "path, p", Usage: "the path to the project", Required: true},
-						cli.StringFlag{Name: "id, i", Usage: "the project id", Required: true},
-						cli.StringFlag{Name: "time, t", Usage: "time of the last sync for the given project", Required: true},
+					Usage:   "synchronize a project to codewind for building and running",
+					Flags: []cli.Flag{
+						cli.StringFlag{Name: "path, p", Usage: "the path to the project", Required: true},
+						cli.StringFlag{Name: "id, i", Usage: "the project id", Required: true},
+						cli.StringFlag{Name: "time, t", Usage: "time of the last sync for the given project", Required: true},
 					},
 					Action: func(c *cli.Context) error {
 						SyncProject(c)
 						return nil
 					},
 				},
-<<<<<<< HEAD
-=======
-				cli.StringFlag{
-					Name:  "type, t",
-					Usage: "Known type and subtype of project (`type:subtype`). Ignored when URL is given",
-				},
-			},
-			Action: func(c *cli.Context) error {
-				if c.String("u") != "" {
-					DownloadTemplate(c)
-				}
-				ValidateProject(c)
-				return nil
->>>>>>> 3720bedc
 			},
 		},
 
