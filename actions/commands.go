/*******************************************************************************
 * Copyright (c) 2019 IBM Corporation and others.
 * All rights reserved. This program and the accompanying materials
 * are made available under the terms of the Eclipse Public License v2.0
 * which accompanies this distribution, and is available at
 * http://www.eclipse.org/legal/epl-v20.html
 *
 * Contributors:
 *     IBM Corporation - initial API and implementation
 *******************************************************************************/

package actions

import (
	"os"

	"github.com/eclipse/codewind-installer/errors"

	"github.com/urfave/cli"
)

var tempFilePath = "installer-docker-compose.yaml"

<<<<<<< HEAD
const versionNum = "x.x.dev"
=======
const versionNum = "0.3.1"
>>>>>>> 9e6bdc25
const healthEndpoint = "/api/v1/environment"

//Commands for the installer
func Commands() {
	app := cli.NewApp()
	app.Name = "codewind-installer"
	app.Version = versionNum
	app.Usage = "Start, Stop and Remove Codewind"

	// Global Flags
	app.Flags = []cli.Flag{
		cli.BoolFlag{
			Name:  "insecure",
			Usage: "disable certificate checking",
		},
	}

	// create commands
	app.Commands = []cli.Command{

		{
			Name:  "project",
			Usage: "Manage Codewind projects",
			Flags: []cli.Flag{
				cli.StringFlag{
					Name:  "url, u",
					Usage: "URL of project to download",
				},
			},
			Action: func(c *cli.Context) error {
				if c.NumFlags() != 0 {
					DownloadTemplate(c)
				}
				ValidateProject(c)
				return nil
			},
		},

		{
			Name:    "install",
			Aliases: []string{"in"},
			Usage:   "Pull pfe, performance & initialize images from dockerhub",
			Flags: []cli.Flag{
				cli.StringFlag{
					Name:  "tag, t",
					Value: "latest",
					Usage: "dockerhub image tag",
				},
				cli.BoolFlag{
					Name:  "json, j",
					Usage: "specify terminal output",
				},
			},
			Action: func(c *cli.Context) error {
				InstallCommand(c)
				return nil
			},
		},

		{
			Name:  "start",
			Usage: "Start the Codewind containers",
			Flags: []cli.Flag{
				cli.StringFlag{
					Name:  "tag, t",
					Value: "latest",
					Usage: "dockerhub image tag",
				},
				cli.BoolFlag{
					Name:  "debug, d",
					Usage: "add debug output",
				},
			},
			Action: func(c *cli.Context) error {
				StartCommand(c, tempFilePath, healthEndpoint)
				return nil
			},
		},

		{
			Name:  "status",
			Usage: "Print the installation status of Codewind",
			Flags: []cli.Flag{
				cli.BoolFlag{
					Name:  "json, j",
					Usage: "specify terminal output",
				},
			},
			Action: func(c *cli.Context) error {
				StatusCommand(c)
				return nil
			},
		},

		{
			Name:  "stop",
			Usage: "Stop the running Codewind containers",
			Action: func(c *cli.Context) error {
				StopCommand()
				return nil
			},
		},

		{
			Name:  "stop-all",
			Usage: "Stop all of the Codewind and project containers",
			Action: func(c *cli.Context) error {
				StopAllCommand()
				return nil
			},
		},

		{
			Name:    "remove",
			Aliases: []string{"rm"},
			Flags: []cli.Flag{
				cli.StringFlag{
					Name:  "tag, t",
					Usage: "dockerhub image tag",
				},
			},
			Usage: "Remove Codewind/Project docker images and the codewind network",
			Action: func(c *cli.Context) error {
				RemoveCommand(c)
				return nil
			},
		},

		{
			Name:  "templates",
			Usage: "Manage project templates",
			Subcommands: []cli.Command{
				{
					Name:    "list",
					Aliases: []string{"ls"},
					Usage: "List available templates",
					Flags: []cli.Flag{
						cli.StringFlag{
							Name:  "projectStyle",
							Value: "Codewind",
							Usage: "Filter by project style",
						},
						cli.StringFlag{
							Name:  "showEnabledOnly",
							Value: "false",
							Usage: "Filter by whether a template is enabled or not",
						},
					},
					Action: func(c *cli.Context) error {
						ListTemplates(c)
						return nil
					},
				},
				{
					Name:  "styles",
					Usage: "List available template styles",
					Action: func(c *cli.Context) error {
						ListTemplateStyles()
						return nil
					},
				},
				{
					Name:  "repos",
					Usage: "List available template repos",
					Action: func(c *cli.Context) error {
						ListTemplateRepos()
						return nil
					},
				},
			},
		},

		//  Deployment maintenance //
		{
			Name:    "deployments",
			Aliases: []string{"dep"},
			Usage:   "Maintain local deployments list",
			Subcommands: []cli.Command{
				{
					Name:    "add",
					Aliases: []string{"a"},
					Usage:   "Add a new deployment to the list",
					Flags: []cli.Flag{
						cli.StringFlag{Name: "name", Usage: "A reference name", Required: true},
						cli.StringFlag{Name: "label", Usage: "A displayable name", Required: false},
						cli.StringFlag{Name: "url", Usage: "The ingress url of the PFE instance", Required: true},
					},
					Action: func(c *cli.Context) error {
						AddDeploymentToList(c)
						return nil
					},
				},
				{
					Name:    "remove",
					Aliases: []string{"rm"},
					Usage:   "Remove a deployment from the list",
					Flags: []cli.Flag{
						cli.StringFlag{Name: "name", Usage: "The reference name of the deployment to be removed", Required: true},
					},
					Action: func(c *cli.Context) error {
						if c.NumFlags() != 1 {
						} else {
							RemoveDeploymentFromList(c)
						}
						return nil
					},
				},
				{
					Name:    "target",
					Aliases: []string{"t"},
					Usage:   "Show/Change the current target deployment",
					Flags: []cli.Flag{
						cli.StringFlag{Name: "name", Usage: "The deployment name of a new target"},
					},
					Action: func(c *cli.Context) error {
						if c.NumFlags() == 0 {
							ListTargetDeployment()
						} else {
							SetTargetDeployment(c)
						}
						return nil
					},
				},
				{
					Name:    "list",
					Aliases: []string{"ls"},
					Usage:   "List known deployments",
					Action: func(c *cli.Context) error {
						ListDeployments()
						return nil
					},
				},
				{
					Name:  "reset",
					Usage: "Resets the deployments list",
					Action: func(c *cli.Context) error {
						ResetDeploymentsFile()
						return nil
					},
				},
			},
		},
	}

	// Start application
	err := app.Run(os.Args)
	errors.CheckErr(err, 300, "")
}<|MERGE_RESOLUTION|>--- conflicted
+++ resolved
@@ -21,11 +21,9 @@
 
 var tempFilePath = "installer-docker-compose.yaml"
 
-<<<<<<< HEAD
-const versionNum = "x.x.dev"
-=======
+
 const versionNum = "0.3.1"
->>>>>>> 9e6bdc25
+
 const healthEndpoint = "/api/v1/environment"
 
 //Commands for the installer
