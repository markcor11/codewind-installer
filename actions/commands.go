--- conflicted
+++ resolved
@@ -21,11 +21,7 @@
 	"github.com/urfave/cli"
 )
 
-<<<<<<< HEAD
-var tempFilePath = "installer-docker-compose.yaml"
-=======
 var tempFilePath = "codewind-docker-compose.yaml"
->>>>>>> 5ed532d0
 
 const versionNum = "x.x.dev"
 
