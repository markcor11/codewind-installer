--- conflicted
+++ resolved
@@ -32,8 +32,6 @@
 		URL         string `json:"url"`
 		ProjectType string `json:"projectType"`
 	}
-<<<<<<< HEAD
-=======
 
 	// TemplateRepo represents a template repository.
 	TemplateRepo struct {
@@ -57,7 +55,6 @@
 		RequestedOperation RepoOperation `json:"requestedOperation"`
 		Error              string        `json:"error"`
 	}
->>>>>>> 3f0423c8
 )
 
 // GetTemplates gets project templates from PFE's REST API.
