--- conflicted
+++ resolved
@@ -20,11 +20,9 @@
 )
 
 var numCodewindTemplates int = 8
-<<<<<<< HEAD
+
 var numAppsodyTemplates int = 11
-=======
-var numAppsodyTemplates int = 9
->>>>>>> 694e2433
+
 var numTemplates int = numCodewindTemplates + numAppsodyTemplates
 
 var URLOfExistingRepo string = "https://raw.githubusercontent.com/kabanero-io/codewind-templates/master/devfiles/index.json"
@@ -104,11 +102,7 @@
 	}{
 		"success case": {
 			wantedType:   []TemplateRepo{},
-<<<<<<< HEAD
 			wantedLength: 3,
-=======
-			wantedLength: 2,
->>>>>>> 694e2433
 			wantedErr:    nil,
 		},
 	}
@@ -144,11 +138,7 @@
 	}
 	for name, test := range tests {
 		t.Run(name, func(t *testing.T) {
-<<<<<<< HEAD
 			got, err := AddTemplateRepo(test.inURL, test.inDescription, "template-name")
-=======
-			got, err := AddTemplateRepo(test.inURL, test.inDescription, "name")
->>>>>>> 694e2433
 			assert.IsType(t, test.wantedType, got, "got: %v", got)
 			assert.Equal(t, test.wantedErr, err)
 		})
@@ -188,11 +178,7 @@
 	t.Run("Successfully add template repo", func(t *testing.T) {
 		wantedNumRepos := originalNumRepos + 1
 
-<<<<<<< HEAD
 		got, err := AddTemplateRepo(testRepoURL, "example description", "template-name")
-=======
-		got, err := AddTemplateRepo(testRepoURL, "example description", "name")
->>>>>>> 694e2433
 
 		assert.IsType(t, []TemplateRepo{}, got)
 		assert.Equal(t, wantedNumRepos, len(got), "got: %v", got)
